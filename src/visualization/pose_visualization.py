import matplotlib.pyplot as plt
from matplotlib.animation import FuncAnimation
import time
import numpy as np
import plotly.graph_objects as go
import os
import shutil
import subprocess

#####===== Visualization Parameters =====#####
JOINT_COLORS = [
    "b",  # blue
    "g",  # green
    "r",  # red
    "c",  # cyan
    "m",  # magenta
    "y",  # yellow
    "k",  # black
    "w",  # white
    "#FF5733",  # orange
    "#800080",  # purple
    "#00FF00",  # lime
    "#008080",  # teal
    "#FFD700",  # gold
    "#FF69B4",  # hot pink
    "#9ACD32",  # yellow green
    "#00FFFF",  # aqua
    "#8A2BE2",  # blue violet
    "#ADFF2F",  # green yellow
    "#DC143C",  # crimson
    "#FF6347",  # tomato
    "#4B0082",  # indigo
    "#1E90FF",  # dodger blue
    "#FF4500",  # orange red
    "#32CD32",  # lime green
    "#20B2AA",  # light sea green
    "#FF8C00",  # dark orange
    "#6A5ACD",  # slate blue
    "#FA8072",  # salmon
    "#00CED1",  # dark turquoise
    "#BA55D3",  # medium orchid
    "#228B22",  # forest green
]

JOINT_COLOR_MAP = {
    "": "#228B22",
    "hip": "b",
    "rHip": "g",
    "rKnee": "r",
    "rAnkle": "c",
    "rToe": "m",
    "site": "y",
    "lHip": "k",
    "lKnee": "#FF5733",
    "lAnkle": "#800080",
    "lToe": "#00FF00",
    "spine": "#008080",
    "spine1": "#FFD700",
    "thorax": "#FF69B4",
    "neck": "#9ACD32",
    "head": "#00FFFF",
    "lShoulderAnchor": "#8A2BE2",
    "lShoulder": "#ADFF2F",
    "lElbow": "#DC143C",
    "lWrist": "#FF6347",
    "lThumb": "#4B0082",
    "lWristEnd": "#1E90FF",
    "rShoulderAnchor": "#FF4500",
    "rShoulder": "#32CD32",
    "rElbow": "#20B2AA",
    "rWrist": "#FF8C00",
    "rThumb": "#6A5ACD",
    "rWristEnd": "#FA8072",
}

def visualize_single_pose(position_data, skeleton_parents, ax=None, return_img=False):
    if ax is None:
        fig = plt.figure(figsize=(18, 18))
        ax = fig.add_subplot(111, projection="3d")
        return_fig = True
    else:
        return_fig = False

    joint_positions = position_data

    for id, par_id in enumerate(skeleton_parents):
        if id == 0:
            continue
        start_pos = joint_positions[id].numpy() 
        end_pos = joint_positions[par_id].numpy()
        ax.plot(
            [start_pos[0], end_pos[0]],
            [start_pos[2], end_pos[2]],
            [start_pos[1], end_pos[1]],
            c="g",
        )
    ax.set_aspect('equal', adjustable='box')
    if return_img:
        ax.axis("off")
        canvas = fig.canvas
        canvas.draw()
        width, height = fig.get_size_inches() * fig.get_dpi()
        image_array = np.frombuffer(canvas.tostring_rgb(), dtype='uint8')
        image_array = image_array.reshape(int(height), int(width), 3)
        return image_array
    if return_fig:
        return fig
    else:
        return ax

def visualize_skeleton(position_data, skeleton_structure, title_text=""):
    def update(frame):
        ax.cla()
        ax.set_xlim3d([-10, 10])  # Set the x-axis limits
        ax.set_ylim3d([-10, 10])  # Set the y-axis limits
        ax.set_zlim3d([-10, 10])  # Set the z-axis limits
        ax.set_xlabel("X")
        ax.set_ylabel("Z")
        ax.set_zlabel("Y")
        joint_positions = position_data[frame]
        for joint_name, joint_position in joint_positions.items():
            ax.scatter(
                joint_position[0] / 100.0,
                joint_position[2] / 100.0,
                joint_position[1] / 100.0,
                label=joint_name,
                c=JOINT_COLOR_MAP[joint_name],
            )

        for id, (cur_frame, par_frame) in skeleton_structure.items():
            if cur_frame == "hip":
                continue
            start_pos = joint_positions[cur_frame].numpy() / 100.0
            end_pos = joint_positions[par_frame].numpy() / 100.0
            ax.plot(
                [start_pos[0], end_pos[0]],
                [start_pos[2], end_pos[2]],
                [start_pos[1], end_pos[1]],
                c="g",
            )
        # ax.legend(loc='upper center', bbox_to_anchor=(0.5, -0.08), ncol=5)
        ax.legend(loc="upper left")

        ax.set_title((f"Frame {frame}/{len(position_data)} " + title_text))
        plt.pause(0.01)

    fig = plt.figure(figsize=(18, 18))
    ax = fig.add_subplot(111, projection="3d")
    animation = FuncAnimation(fig, update, frames=len(position_data), interval=100)
    plt.show()


def compare_skeleton(position_data_1, position_data_2, skeleton_structure_1, skeleton_structure_2, title_text=""):
    """
        Compare two skeleton models. The first model is painted green and the second model is painted red.
    """

    def update(frame):
        ax.cla()
        ax.set_xlim3d([-10, 10])  # Set the x-axis limits
        ax.set_ylim3d([-10, 10])  # Set the y-axis limits
        ax.set_zlim3d([-10, 10])  # Set the z-axis limits
        ax.set_xlabel("X")
        ax.set_ylabel("Z")
        ax.set_zlabel("Y")
        joint_positions_1 = position_data_1[frame]
        joint_positions_2 = position_data_2[frame]
        for i, (joint_name, joint_position) in enumerate(joint_positions_1.items()):
            ax.scatter(
                joint_position[0] / 100.0,
                joint_position[2] / 100.0,
                joint_position[1] / 100.0,
                label=joint_name,
                c=JOINT_COLOR_MAP[joint_name],
            )
        for i, (joint_name, joint_position) in enumerate(joint_positions_2.items()):
            ax.scatter(
                joint_position[0] / 100.0,
                joint_position[2] / 100.0,
                joint_position[1] / 100.0,
                c=JOINT_COLOR_MAP[joint_name],
            )

        for id, (cur_frame, par_frame) in skeleton_structure_1.items():
            if cur_frame == "hip":
                continue
            start_pos = joint_positions_1[cur_frame].numpy() / 100.0
            end_pos = joint_positions_1[par_frame].numpy() / 100.0
            ax.plot(
                [start_pos[0], end_pos[0]],
                [start_pos[2], end_pos[2]],
                [start_pos[1], end_pos[1]],
                c="g",
            )
            
        for id, (cur_frame, par_frame) in skeleton_structure_2.items():
            if cur_frame == "hip":
                continue
            start_pos = joint_positions_2[cur_frame].numpy() / 100.0
            end_pos = joint_positions_2[par_frame].numpy() / 100.0
            ax.plot(
                [start_pos[0], end_pos[0]],
                [start_pos[2], end_pos[2]],
                [start_pos[1], end_pos[1]],
                c="r",
            )
        # ax.legend(loc='upper center', bbox_to_anchor=(0.5, -0.08), ncol=5)
        ax.legend(loc="upper left")

        ax.set_title((f"Frame {frame}/{len(position_data_1)} " + title_text))
        plt.pause(0.01)

    fig = plt.figure(figsize=(18, 18))
    ax = fig.add_subplot(111, projection="3d")
    animation = FuncAnimation(fig, update, frames=len(position_data_1), interval=100)
    plt.show()


def create_skeleton_subplot(
    position_data,
    skeleton_structure,
    ax,
    title_text="",
):
    ax.set_xlim3d([-4.5, 4.5])
    ax.set_ylim3d([-4.5, 4.5])
    ax.set_zlim3d([-4.5, 4.5])
    ax.set_xlabel("X")
    ax.set_ylabel("Z")
    ax.set_zlabel("Y")

    ax.set_axis_off()

    joint_positions = position_data
    for joint_name, joint_position in joint_positions.items():
        ax.scatter(
            joint_position[0] / 100.0,
            joint_position[2] / 100.0,
            joint_position[1] / 100.0,
            label=joint_name,
            alpha=0,
        )

    for id, (cur_frame, par_frame) in skeleton_structure.items():
        if cur_frame == "hip":
            continue
        start_pos = joint_positions[cur_frame].numpy() / 100.0
        end_pos = joint_positions[par_frame].numpy() / 100.0
        ax.plot(
            [start_pos[0], end_pos[0]],
            [start_pos[2], end_pos[2]],
            [start_pos[1], end_pos[1]],
            c="g",
        )

    # ax.legend(loc="upper left")
    ax.set_title(title_text)
    ax.view_init(elev=0, azim=-90)


def get_line_data(
    position_data, parent_ids
):
    """
    Generate data for creating lines for the a skeleton plot.

    @param position_data: The data to add to the subplot.
    @param parent_ids: The parent ids of the skeleton structure.

    """
<<<<<<< HEAD
    import ipdb; ipdb.set_trace()
=======
    
    x, y, z, text = [], [], [], []
>>>>>>> 84dfaa3a
    # Extract joint positions
    joint_positions = position_data.numpy()

    # Define lines connecting joints within the subplot
    for idx, joint_position in enumerate(joint_positions):
        if idx == 0:
            continue
        # Draw line from current position to parent position
        parent_position = joint_positions[parent_ids[idx]]
        y.extend([joint_position[2], parent_position[2], None])
        z.extend([joint_position[1], parent_position[1], None])
        x.extend([joint_position[0], parent_position[0], None])
        # if show_joint_labels:
        #     subplot.text += ("", "", "")
    # Return the data
    return x, y, z, text

def get_joint_data(position_data, skeleton_structure):
    x, y, z, text = [], [], [], []
    # Extract joint positions
    joint_positions = position_data.numpy()
 
    # Create scatter plot for each joint within the subplot
    for i, joint_position in enumerate(joint_positions):
        x.append(joint_position[0])
        y.append(joint_position[2])
        z.append(joint_position[1])
        text.append(skeleton_structure[i][0])
    return x, y, z, text


def animate_pose_matplotlib(positions, colors, titles, fig_title, parents, change_color_after_frame=None,
                       color_after_change=None, overlay=False, fps=60, step_size=40, out_dir=None, to_video=True, fname=None,
                       keep_frames=True, show_axis=False, constant_limits=False, notebook=False):
    """
    Visualize motion given 3D positions. Can visualize several motions side by side. If the sequence lengths don't
    match, all animations are displayed until the shortest sequence length.
    Args:
        positions: a list of np arrays in shape (seq_length, n_joints, 3) giving the 3D positions per joint and frame
        colors: list of color for each entry in `positions`
        titles: list of titles for each entry in `positions`
        fig_title: title for the entire figure
        parents: skeleton structure
        fps: frames per second
        change_color_after_frame: after this frame id, the color of the plot is changed (for each entry in `positions`)
        color_after_change: what color to apply after `change_color_after_frame`
        overlay: if true, all entries in `positions` are plotted into the same subplot
        out_dir: output directory where the frames and video is stored. Don't pass for interactive visualization.
        to_video: whether to convert frames into video clip or not.
        fname: video file name.
        keep_frames: Whether to keep video frames or not.
    """
    seq_length = np.amin([pos.shape[0] for pos in positions])
    n_joints = positions[0].shape[1]
    pos = positions

    # create figure with as many subplots as we have skeletons
    fig = plt.figure(figsize=(16, 9))
    plt.clf()
    n_axes = 1 if overlay else len(pos)
    axes = [fig.add_subplot(1, n_axes, i + 1, projection='3d') for i in range(n_axes)]
    fig.suptitle(fig_title)

    # create point object for every bone in every skeleton
    all_lines = []
    # available_colors = ['b', 'r', 'g', 'c', 'm', 'y', 'k', 'w']
    for i, joints in enumerate(pos):
        idx = 0 if overlay else i
        ax = axes[idx]

        lines_j = [
            ax.plot(joints[0:1, n, 0], joints[0:1, n, 1], joints[0:1, n, 2], '-o',
                    markersize=2.0, color=colors[i])[0] for n in range(1, n_joints)]
        all_lines.append(lines_j)
        ax.set_title(titles[i])

    # dirty hack to get equal axes behaviour
    min_val = np.amin(pos[0], axis=(0, 1))
    max_val = np.amax(pos[0], axis=(0, 1))
    max_range = (max_val - min_val).max()
    Xb = 0.5 * max_range * np.mgrid[-1:2:2, -1:2:2, -1:2:2][0].flatten() + 0.5 * (max_val[0] + min_val[0])
    Yb = 0.5 * max_range * np.mgrid[-1:2:2, -1:2:2, -1:2:2][1].flatten() + 0.5 * (max_val[1] + min_val[1])
    Zb = 0.5 * max_range * np.mgrid[-1:2:2, -1:2:2, -1:2:2][2].flatten() + 0.5 * (max_val[2] + min_val[2])

    for ax in axes:
        ax.set_aspect('equal')
        if not show_axis:
            ax.axis('off')
        else:
            ax.set_xlabel('X')
            ax.set_ylabel('Y')
            ax.set_zlabel('Z')


        for xb, yb, zb in zip(Xb, Yb, Zb):
            ax.plot([xb], [yb], [zb], 'w')

        ax.view_init(elev=20, azim=-56)
        if constant_limits:
            ax.set_box_aspect([1.0, 1.0, 1.0])


    def on_move(event):
        # find which axis triggered the event
        source_ax = None
        for i in range(len(axes)):
            if event.inaxes == axes[i]:
                source_ax = i
                break

        # transfer rotation and zoom to all other axes
        if source_ax is None:
            return

        for i in range(len(axes)):
            if i != source_ax:
                axes[i].view_init(elev=axes[source_ax].elev, azim=axes[source_ax].azim)
                axes[i].set_xlim3d(axes[source_ax].get_xlim3d())
                axes[i].set_ylim3d(axes[source_ax].get_ylim3d())
                axes[i].set_zlim3d(axes[source_ax].get_zlim3d())
        fig.canvas.draw_idle()

    c1 = fig.canvas.mpl_connect('motion_notify_event', on_move)
    fig_text = fig.text(0.05, 0.05, '')

    def update_frame(num, positions, lines):
        for l in range(len(positions)):
            k = 0
            pos = positions[l]
            points_j = lines[l]
            for i in range(1, len(parents)):
                a = pos[num, i]
                b = pos[num, parents[i]]
                p = np.vstack([b, a])
                points_j[k].set_data(p[:, :2].T)
                points_j[k].set_3d_properties(p[:, 2].T)
                if change_color_after_frame and change_color_after_frame[l] and num >= change_color_after_frame[l]:
                    points_j[k].set_color(color_after_change)
                else:
                    points_j[k].set_color(colors[l])
                k += 1

        time_passed = '{:>.2f} seconds passed'.format(step_size/1000 * num)
        fig_text.set_text(time_passed)

    # create the animation object, for animation to work reference to this object must be kept
    fargs = (pos, all_lines)
    line_ani = FuncAnimation(fig, update_frame, seq_length, fargs=fargs, interval=1000 / fps)
    
    if notebook:
        plt.close()
        return line_ani
    elif out_dir is None:
        plt.show()  # interactive
    else:
        video_dir = os.path.join(out_dir, "videos")
        save_to = os.path.join(out_dir, "frames", fname + "_skeleton")

        if not os.path.exists(save_to):
            os.makedirs(save_to)
            
        if not os.path.exists(video_dir):
            os.makedirs(video_dir)

        # Save frames to disk.
        for j in range(0, seq_length):
            update_frame(j, *fargs)
            fig.savefig(os.path.join(save_to, 'frame_{:0>4}.{}'.format(j, "png")), dpi=1000)

        # Create a video clip.
        if to_video:
            save_to_movie(os.path.join(video_dir, fname + "_skeleton.mp4"), os.path.join(save_to, 'frame_%04d.png'))
        
        # Delete frames if they are not required to store.
        if not keep_frames:
            shutil.rmtree(save_to)
        
    plt.close()


def save_to_movie(out_path, frame_path_format, fps=60, start_frame=0):
    """Creates an mp4 video clip by using already stored frames in png format.

    Args:
        out_path: <output-file-path>.mp4
        frame_path_format: <path-to-frames>frame_%04d.png
        fps:
        start_frame:
    Returns:
    """
    # create movie and save it to destination
    command = ['ffmpeg',
               '-start_number', str(start_frame),
               '-framerate', str(fps),  # must be this early, otherwise it is not respected
               '-r', '30',  # output is 30 fps
               '-loglevel', 'panic',
               '-i', frame_path_format,
               '-c:v', 'libx264',
               '-preset', 'slow',
               '-profile:v', 'high',
               '-level:v', '4.0',
               '-pix_fmt', 'yuv420p',
               '-y',
               out_path]
    fnull = open(os.devnull, 'w')
    subprocess.Popen(command, stdout=fnull).wait()
    fnull.close()
    
<|MERGE_RESOLUTION|>--- conflicted
+++ resolved
@@ -268,12 +268,9 @@
     @param parent_ids: The parent ids of the skeleton structure.
 
     """
-<<<<<<< HEAD
     import ipdb; ipdb.set_trace()
-=======
     
     x, y, z, text = [], [], [], []
->>>>>>> 84dfaa3a
     # Extract joint positions
     joint_positions = position_data.numpy()
 
