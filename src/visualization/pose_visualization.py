import matplotlib.pyplot as plt
from matplotlib.animation import FuncAnimation
import time
import numpy as np
import plotly.graph_objects as go
import os
import shutil
import subprocess

#####===== Visualization Parameters =====#####
JOINT_COLORS = [
    "b",  # blue
    "g",  # green
    "r",  # red
    "c",  # cyan
    "m",  # magenta
    "y",  # yellow
    "k",  # black
    "w",  # white
    "#FF5733",  # orange
    "#800080",  # purple
    "#00FF00",  # lime
    "#008080",  # teal
    "#FFD700",  # gold
    "#FF69B4",  # hot pink
    "#9ACD32",  # yellow green
    "#00FFFF",  # aqua
    "#8A2BE2",  # blue violet
    "#ADFF2F",  # green yellow
    "#DC143C",  # crimson
    "#FF6347",  # tomato
    "#4B0082",  # indigo
    "#1E90FF",  # dodger blue
    "#FF4500",  # orange red
    "#32CD32",  # lime green
    "#20B2AA",  # light sea green
    "#FF8C00",  # dark orange
    "#6A5ACD",  # slate blue
    "#FA8072",  # salmon
    "#00CED1",  # dark turquoise
    "#BA55D3",  # medium orchid
    "#228B22",  # forest green
]

JOINT_COLOR_MAP = {
    "": "#228B22",
    "hip": "b",
    "rHip": "g",
    "rKnee": "r",
    "rAnkle": "c",
    "rToe": "m",
    "site": "y",
    "lHip": "k",
    "lKnee": "#FF5733",
    "lAnkle": "#800080",
    "lToe": "#00FF00",
    "spine": "#008080",
    "spine1": "#FFD700",
    "thorax": "#FF69B4",
    "neck": "#9ACD32",
    "head": "#00FFFF",
    "lShoulderAnchor": "#8A2BE2",
    "lShoulder": "#ADFF2F",
    "lElbow": "#DC143C",
    "lWrist": "#FF6347",
    "lThumb": "#4B0082",
    "lWristEnd": "#1E90FF",
    "rShoulderAnchor": "#FF4500",
    "rShoulder": "#32CD32",
    "rElbow": "#20B2AA",
    "rWrist": "#FF8C00",
    "rThumb": "#6A5ACD",
    "rWristEnd": "#FA8072",
}

def visualize_single_pose(position_data, skeleton_parents, ax=None, return_img=False):
    if ax is None:
        fig = plt.figure(figsize=(18, 18))
        ax = fig.add_subplot(111, projection="3d")
        return_fig = True
    else:
        return_fig = False

    joint_positions = position_data

    for id, par_id in enumerate(skeleton_parents):
        if id == 0:
            continue
        start_pos = joint_positions[id].numpy() 
        end_pos = joint_positions[par_id].numpy()
        ax.plot(
            [start_pos[0], end_pos[0]],
            [start_pos[2], end_pos[2]],
            [start_pos[1], end_pos[1]],
            c="g",
        )
    ax.set_aspect('equal', adjustable='box')
    if return_img:
        ax.axis("off")
        canvas = fig.canvas
        canvas.draw()
        width, height = fig.get_size_inches() * fig.get_dpi()
        image_array = np.frombuffer(canvas.tostring_rgb(), dtype='uint8')
        image_array = image_array.reshape(int(height), int(width), 3)
        return image_array
    if return_fig:
        return fig
    else:
        return ax

def visualize_skeleton(position_data, skeleton_structure, title_text=""):
    def update(frame):
        ax.cla()
        ax.set_xlim3d([-10, 10])  # Set the x-axis limits
        ax.set_ylim3d([-10, 10])  # Set the y-axis limits
        ax.set_zlim3d([-10, 10])  # Set the z-axis limits
        ax.set_xlabel("X")
        ax.set_ylabel("Z")
        ax.set_zlabel("Y")
        joint_positions = position_data[frame]
        for joint_name, joint_position in joint_positions.items():
            ax.scatter(
                joint_position[0] / 100.0,
                joint_position[2] / 100.0,
                joint_position[1] / 100.0,
                label=joint_name,
                c=JOINT_COLOR_MAP[joint_name],
            )

        for id, (cur_frame, par_frame) in skeleton_structure.items():
            if cur_frame == "hip":
                continue
            start_pos = joint_positions[cur_frame].numpy() / 100.0
            end_pos = joint_positions[par_frame].numpy() / 100.0
            ax.plot(
                [start_pos[0], end_pos[0]],
                [start_pos[2], end_pos[2]],
                [start_pos[1], end_pos[1]],
                c="g",
            )
        # ax.legend(loc='upper center', bbox_to_anchor=(0.5, -0.08), ncol=5)
        ax.legend(loc="upper left")

        ax.set_title((f"Frame {frame}/{len(position_data)} " + title_text))
        plt.pause(0.01)

    fig = plt.figure(figsize=(18, 18))
    ax = fig.add_subplot(111, projection="3d")
    animation = FuncAnimation(fig, update, frames=len(position_data), interval=100)
    plt.show()


def compare_skeleton(position_data_1, position_data_2, skeleton_structure_1, skeleton_structure_2, title_text=""):
    """
        Compare two skeleton models. The first model is painted green and the second model is painted red.
    """

    def update(frame):
        ax.cla()
        ax.set_xlim3d([-10, 10])  # Set the x-axis limits
        ax.set_ylim3d([-10, 10])  # Set the y-axis limits
        ax.set_zlim3d([-10, 10])  # Set the z-axis limits
        ax.set_xlabel("X")
        ax.set_ylabel("Z")
        ax.set_zlabel("Y")
        joint_positions_1 = position_data_1[frame]
        joint_positions_2 = position_data_2[frame]
        for i, (joint_name, joint_position) in enumerate(joint_positions_1.items()):
            ax.scatter(
                joint_position[0] / 100.0,
                joint_position[2] / 100.0,
                joint_position[1] / 100.0,
                label=joint_name,
                c=JOINT_COLOR_MAP[joint_name],
            )
        for i, (joint_name, joint_position) in enumerate(joint_positions_2.items()):
            ax.scatter(
                joint_position[0] / 100.0,
                joint_position[2] / 100.0,
                joint_position[1] / 100.0,
                c=JOINT_COLOR_MAP[joint_name],
            )

        for id, (cur_frame, par_frame) in skeleton_structure_1.items():
            if cur_frame == "hip":
                continue
            start_pos = joint_positions_1[cur_frame].numpy() / 100.0
            end_pos = joint_positions_1[par_frame].numpy() / 100.0
            ax.plot(
                [start_pos[0], end_pos[0]],
                [start_pos[2], end_pos[2]],
                [start_pos[1], end_pos[1]],
                c="g",
            )
            
        for id, (cur_frame, par_frame) in skeleton_structure_2.items():
            if cur_frame == "hip":
                continue
            start_pos = joint_positions_2[cur_frame].numpy() / 100.0
            end_pos = joint_positions_2[par_frame].numpy() / 100.0
            ax.plot(
                [start_pos[0], end_pos[0]],
                [start_pos[2], end_pos[2]],
                [start_pos[1], end_pos[1]],
                c="r",
            )
        # ax.legend(loc='upper center', bbox_to_anchor=(0.5, -0.08), ncol=5)
        ax.legend(loc="upper left")

        ax.set_title((f"Frame {frame}/{len(position_data_1)} " + title_text))
        plt.pause(0.01)

    fig = plt.figure(figsize=(18, 18))
    ax = fig.add_subplot(111, projection="3d")
    animation = FuncAnimation(fig, update, frames=len(position_data_1), interval=100)
    plt.show()


def create_skeleton_subplot(
    position_data,
    skeleton_structure,
    ax,
    title_text="",
):
    ax.set_xlim3d([-4.5, 4.5])
    ax.set_ylim3d([-4.5, 4.5])
    ax.set_zlim3d([-4.5, 4.5])
    ax.set_xlabel("X")
    ax.set_ylabel("Z")
    ax.set_zlabel("Y")

    ax.set_axis_off()

    joint_positions = position_data
    for joint_name, joint_position in joint_positions.items():
        ax.scatter(
            joint_position[0] / 100.0,
            joint_position[2] / 100.0,
            joint_position[1] / 100.0,
            label=joint_name,
            alpha=0,
        )

    for id, (cur_frame, par_frame) in skeleton_structure.items():
        if cur_frame == "hip":
            continue
        start_pos = joint_positions[cur_frame].numpy() / 100.0
        end_pos = joint_positions[par_frame].numpy() / 100.0
        ax.plot(
            [start_pos[0], end_pos[0]],
            [start_pos[2], end_pos[2]],
            [start_pos[1], end_pos[1]],
            c="g",
        )

    # ax.legend(loc="upper left")
    ax.set_title(title_text)
    ax.view_init(elev=0, azim=-90)


def get_line_data(
    position_data, skeleton_structure, parent_ids, show_joints=False, show_joint_labels=False
):
    """
    Add data creating a skeleton to a subplot.

    @param subplot: The subplot to add the data to.
    @param position_data: The data to add to the subplot.
    @param skeleton_structure: The skeleton structure to use for the data.
    @param parent_ids: The parent ids of the skeleton structure.
    @param show_joints: Whether to show the joints in the plot.

    """
<<<<<<< HEAD
    
    x, y, z, text = [], [], [], []
    # Extract joint positions
    joint_positions = position_data.numpy()

=======
    #import ipdb; ipdb.set_trace()
    # Extract joint positions
    joint_positions = position_data.numpy()

    if show_joints:
        # Create scatter plot for each joint within the subplot
        for joint_position in joint_positions:
            subplot.x += joint_position[0]
            subplot.y += joint_position[2]
            subplot.z += joint_position[1]

>>>>>>> 863bba1a
    # Define lines connecting joints within the subplot
    for idx, joint_position in enumerate(joint_positions):
        if idx == 0:
            continue
        # Draw line from current position to parent position
        parent_position = joint_positions[parent_ids[idx]]
        y.extend([joint_position[2], parent_position[2], None])
        z.extend([joint_position[1], parent_position[1], None])
        x.extend([joint_position[0], parent_position[0], None])
        # if show_joint_labels:
        #     subplot.text += ("", "", "")
    # Return the data
    return x, y, z, text

def get_joint_data(position_data, skeleton_structure):
    x, y, z, text = [], [], [], []
    # Extract joint positions
    joint_positions = position_data.numpy()
 
    # Create scatter plot for each joint within the subplot
    for i, joint_position in enumerate(joint_positions):
        x.append(joint_position[0])
        y.append(joint_position[2])
        z.append(joint_position[1])
        text.append(skeleton_structure[i][0])
    return x, y, z, text


def animate_pose_matplotlib(positions, colors, titles, fig_title, parents, change_color_after_frame=None,
                       color_after_change=None, overlay=False, fps=60, step_size=40, out_dir=None, to_video=True, fname=None,
                       keep_frames=True, show_axis=False, constant_limits=False, notebook=False):
    """
    Visualize motion given 3D positions. Can visualize several motions side by side. If the sequence lengths don't
    match, all animations are displayed until the shortest sequence length.
    Args:
        positions: a list of np arrays in shape (seq_length, n_joints, 3) giving the 3D positions per joint and frame
        colors: list of color for each entry in `positions`
        titles: list of titles for each entry in `positions`
        fig_title: title for the entire figure
        parents: skeleton structure
        fps: frames per second
        change_color_after_frame: after this frame id, the color of the plot is changed (for each entry in `positions`)
        color_after_change: what color to apply after `change_color_after_frame`
        overlay: if true, all entries in `positions` are plotted into the same subplot
        out_dir: output directory where the frames and video is stored. Don't pass for interactive visualization.
        to_video: whether to convert frames into video clip or not.
        fname: video file name.
        keep_frames: Whether to keep video frames or not.
    """
    seq_length = np.amin([pos.shape[0] for pos in positions])
    n_joints = positions[0].shape[1]
    pos = positions

    # create figure with as many subplots as we have skeletons
    fig = plt.figure(figsize=(16, 9))
    plt.clf()
    n_axes = 1 if overlay else len(pos)
    axes = [fig.add_subplot(1, n_axes, i + 1, projection='3d') for i in range(n_axes)]
    fig.suptitle(fig_title)

    # create point object for every bone in every skeleton
    all_lines = []
    # available_colors = ['b', 'r', 'g', 'c', 'm', 'y', 'k', 'w']
    for i, joints in enumerate(pos):
        idx = 0 if overlay else i
        ax = axes[idx]

        lines_j = [
            ax.plot(joints[0:1, n, 0], joints[0:1, n, 1], joints[0:1, n, 2], '-o',
                    markersize=2.0, color=colors[i])[0] for n in range(1, n_joints)]
        all_lines.append(lines_j)
        ax.set_title(titles[i])

    # dirty hack to get equal axes behaviour
    min_val = np.amin(pos[0], axis=(0, 1))
    max_val = np.amax(pos[0], axis=(0, 1))
    max_range = (max_val - min_val).max()
    Xb = 0.5 * max_range * np.mgrid[-1:2:2, -1:2:2, -1:2:2][0].flatten() + 0.5 * (max_val[0] + min_val[0])
    Yb = 0.5 * max_range * np.mgrid[-1:2:2, -1:2:2, -1:2:2][1].flatten() + 0.5 * (max_val[1] + min_val[1])
    Zb = 0.5 * max_range * np.mgrid[-1:2:2, -1:2:2, -1:2:2][2].flatten() + 0.5 * (max_val[2] + min_val[2])

    for ax in axes:
        ax.set_aspect('equal')
        if not show_axis:
            ax.axis('off')
        else:
            ax.set_xlabel('X')
            ax.set_ylabel('Y')
            ax.set_zlabel('Z')


        for xb, yb, zb in zip(Xb, Yb, Zb):
            ax.plot([xb], [yb], [zb], 'w')

        ax.view_init(elev=20, azim=-56)
        if constant_limits:
            ax.set_box_aspect([1.0, 1.0, 1.0])


    def on_move(event):
        # find which axis triggered the event
        source_ax = None
        for i in range(len(axes)):
            if event.inaxes == axes[i]:
                source_ax = i
                break

        # transfer rotation and zoom to all other axes
        if source_ax is None:
            return

        for i in range(len(axes)):
            if i != source_ax:
                axes[i].view_init(elev=axes[source_ax].elev, azim=axes[source_ax].azim)
                axes[i].set_xlim3d(axes[source_ax].get_xlim3d())
                axes[i].set_ylim3d(axes[source_ax].get_ylim3d())
                axes[i].set_zlim3d(axes[source_ax].get_zlim3d())
        fig.canvas.draw_idle()

    c1 = fig.canvas.mpl_connect('motion_notify_event', on_move)
    fig_text = fig.text(0.05, 0.05, '')

    def update_frame(num, positions, lines):
        for l in range(len(positions)):
            k = 0
            pos = positions[l]
            points_j = lines[l]
            for i in range(1, len(parents)):
                a = pos[num, i]
                b = pos[num, parents[i]]
                p = np.vstack([b, a])
                points_j[k].set_data(p[:, :2].T)
                points_j[k].set_3d_properties(p[:, 2].T)
                if change_color_after_frame and change_color_after_frame[l] and num >= change_color_after_frame[l]:
                    points_j[k].set_color(color_after_change)
                else:
                    points_j[k].set_color(colors[l])
                k += 1

        time_passed = '{:>.2f} seconds passed'.format(step_size/1000 * num)
        fig_text.set_text(time_passed)

    # create the animation object, for animation to work reference to this object must be kept
    fargs = (pos, all_lines)
    line_ani = FuncAnimation(fig, update_frame, seq_length, fargs=fargs, interval=1000 / fps)
    
    if notebook:
        plt.close()
        return line_ani
    elif out_dir is None:
        plt.show()  # interactive
    else:
        video_dir = os.path.join(out_dir, "videos")
        save_to = os.path.join(out_dir, "frames", fname + "_skeleton")

        if not os.path.exists(save_to):
            os.makedirs(save_to)
            
        if not os.path.exists(video_dir):
            os.makedirs(video_dir)

        # Save frames to disk.
        for j in range(0, seq_length):
            update_frame(j, *fargs)
            fig.savefig(os.path.join(save_to, 'frame_{:0>4}.{}'.format(j, "png")), dpi=1000)

        # Create a video clip.
        if to_video:
            save_to_movie(os.path.join(video_dir, fname + "_skeleton.mp4"), os.path.join(save_to, 'frame_%04d.png'))
        
        # Delete frames if they are not required to store.
        if not keep_frames:
            shutil.rmtree(save_to)
        
    plt.close()


def save_to_movie(out_path, frame_path_format, fps=60, start_frame=0):
    """Creates an mp4 video clip by using already stored frames in png format.

    Args:
        out_path: <output-file-path>.mp4
        frame_path_format: <path-to-frames>frame_%04d.png
        fps:
        start_frame:
    Returns:
    """
    # create movie and save it to destination
    command = ['ffmpeg',
               '-start_number', str(start_frame),
               '-framerate', str(fps),  # must be this early, otherwise it is not respected
               '-r', '30',  # output is 30 fps
               '-loglevel', 'panic',
               '-i', frame_path_format,
               '-c:v', 'libx264',
               '-preset', 'slow',
               '-profile:v', 'high',
               '-level:v', '4.0',
               '-pix_fmt', 'yuv420p',
               '-y',
               out_path]
    fnull = open(os.devnull, 'w')
    subprocess.Popen(command, stdout=fnull).wait()
    fnull.close()
    
<|MERGE_RESOLUTION|>--- conflicted
+++ resolved
@@ -271,25 +271,11 @@
     @param show_joints: Whether to show the joints in the plot.
 
     """
-<<<<<<< HEAD
     
     x, y, z, text = [], [], [], []
     # Extract joint positions
     joint_positions = position_data.numpy()
 
-=======
-    #import ipdb; ipdb.set_trace()
-    # Extract joint positions
-    joint_positions = position_data.numpy()
-
-    if show_joints:
-        # Create scatter plot for each joint within the subplot
-        for joint_position in joint_positions:
-            subplot.x += joint_position[0]
-            subplot.y += joint_position[2]
-            subplot.z += joint_position[1]
-
->>>>>>> 863bba1a
     # Define lines connecting joints within the subplot
     for idx, joint_position in enumerate(joint_positions):
         if idx == 0:
