--- conflicted
+++ resolved
@@ -124,7 +124,6 @@
             joint_positions = sequence[j]
             # Get color based on prediction_position
             color = colors[0] if j < prediction_position else colors[1]
-<<<<<<< HEAD
             if show_joints:
                 x, y, z, text = get_joint_data(joint_positions, skeleton_structure)
                 fig.add_trace(
@@ -140,18 +139,6 @@
                     col=j + 1,
                 )
             x, y, z, text = get_line_data(
-=======
-            # Fill subplot with skeleton and additional information
-            #import ipdb; ipdb.set_trace()
-            subplot = create_skeleton_subplot_plotly(
-                go.Scatter3d(
-                    x=[],
-                    y=[],
-                    z=[],
-                    mode="lines",
-                    line=dict(width=line_width, color=color),
-                ),
->>>>>>> 863bba1a
                 joint_positions,
                 skeleton_structure,
                 parent_ids,
