--- conflicted
+++ resolved
@@ -45,13 +45,8 @@
     save_path: str = None,
     line_width: int = 4,
     font_size: int = 24,
-<<<<<<< HEAD
-    colors: Tuple[str, str] = ("green", "blue"),
-    show_joints: bool = True,
-=======
     colors: Tuple[str, str] = ("green", "red"),
     show_joints: bool = False,
->>>>>>> 160fe6fb
     size: int = 500,
 ):
     """
