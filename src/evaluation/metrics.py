--- conflicted
+++ resolved
@@ -113,15 +113,8 @@
         if metric == "auc":
             # Compute the joint positions using forward kinematics
             if representation != "pos":
-<<<<<<< HEAD
                 prediction_positions, _ = h36m_forward_kinematics(predictions, 'mat')
                 target_positions, _ = h36m_forward_kinematics(targets, 'mat')
-=======
-                prediction_positions, _ = h36m_forward_kinematics(
-                    predictions, representation
-                )
-                target_positions, _ = h36m_forward_kinematics(targets, representation)
->>>>>>> 1a65e048
             else:
                 prediction_positions = predictions
                 target_positions = targets
